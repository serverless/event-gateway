--- conflicted
+++ resolved
@@ -155,7 +155,6 @@
 * `400 Bad Request` on validation error or if the authorizer function doesn't exist
 * `404 Not Found` if event type doesn't exist
 
-<<<<<<< HEAD
 JSON object:
 
 * `space` - `string` - space name
@@ -165,9 +164,6 @@
 ---
 
 #### Delete Event Type
-=======
-#### Path parameters
->>>>>>> 83d3405d
 
 Delete event type. This operation fails if there is at least one subscription using the event type.
 
@@ -191,15 +187,11 @@
 
 `GET <Configuration API URL>/v1/spaces/<space>/eventtypes`
 
-<<<<<<< HEAD
-**Response**
-
-Status code:
-
-* `200 OK` on success
-=======
-## Configuration API
->>>>>>> 83d3405d
+**Response**
+
+Status code:
+
+* `200 OK` on success
 
 JSON object:
 
