--- conflicted
+++ resolved
@@ -25,48 +25,7 @@
 		}
 	}
 
-<<<<<<< HEAD
-	return true
-}
-
-func (router *Router) eventFromRequest(r *http.Request) (*eventpkg.Event, string, error) {
-	path := extractPath(r.Host, r.URL.Path)
-	eventType := extractEventType(r)
-
-	mimeType, _, err := mime.ParseMediaType(r.Header.Get("Content-Type"))
-	if err != nil {
-		if err.Error() != "mime: no media type" {
-			return nil, "", err
-		}
-		mimeType = "application/octet-stream"
-	}
-
-	body := []byte{}
-	if r.Body != nil {
-		body, err = ioutil.ReadAll(r.Body)
-		if err != nil {
-			return nil, "", err
-		}
-	}
-
-	event := eventpkg.New(eventType, mimeType, body)
-	if eventType == eventpkg.TypeHTTPRequest {
-		event.Data = eventpkg.NewHTTPEvent(r, event.Data)
-	}
-
-	router.log.Debug("Event received.", zap.String("path", path), zap.Object("event", event))
-	err = router.emitSystemEventReceived(path, *event, r.Header)
-	if err != nil {
-		router.log.Debug("Event processing stopped because sync plugin subscription returned an error.",
-			zap.Object("event", event),
-			zap.Error(err))
-		return nil, "", err
-	}
-
-	return event, path, nil
-=======
 	return false
->>>>>>> d7104076
 }
 
 func extractPath(host, path string) string {
@@ -77,15 +36,4 @@
 		extracted = "/" + subdomain + path
 	}
 	return extracted
-<<<<<<< HEAD
-}
-
-func extractEventType(r *http.Request) eventpkg.Type {
-	eventType := eventpkg.Type(r.Header.Get("event"))
-	if eventType == "" {
-		eventType = eventpkg.TypeHTTPRequest
-	}
-	return eventType
-=======
->>>>>>> d7104076
 }