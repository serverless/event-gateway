--- conflicted
+++ resolved
@@ -18,15 +18,6 @@
 	Body       string            `json:"body"`
 }
 
-<<<<<<< HEAD
-const (
-	mimeJSON           = "application/json"
-	mimeFormMultipart  = "multipart/form-data"
-	mimeFormURLEncoded = "application/x-www-form-urlencoded"
-)
-
-=======
->>>>>>> 10ba8a13
 func isHTTPEvent(r *http.Request) bool {
 	// is request with custom event
 	if r.Header.Get("event") != "" {
@@ -67,37 +58,9 @@
 		}
 	}
 
-<<<<<<< HEAD
-	event := eventpkg.New(eventType, r.Header.Get("Content-Type"), body)
-
-	// Because event.Data is []bytes here, it will be base64 encoded by default when being sent to remote function,
-	// which is why we change the event.Data type to "string" for forms, so that, it is left intact.
-	if len(body) > 0 {
-		switch {
-		case mimetype == mimeJSON:
-			err := json.Unmarshal(body, &event.Data)
-			if err != nil {
-				return nil, "", errors.New("malformed JSON body")
-			}
-		case mimetype == mimeFormURLEncoded, mimetype == mimeFormMultipart:
-			event.Data = string(body)
-		}
-	}
-
-	if event.Type == eventpkg.TypeHTTP {
-		event.Data = &eventpkg.HTTPEvent{
-			Headers: headers,
-			Query:   r.URL.Query(),
-			Body:    event.Data,
-			Host:    r.Host,
-			Path:    r.URL.Path,
-			Method:  r.Method,
-		}
-=======
 	event := eventpkg.New(eventType, mime, body)
 	if eventType == eventpkg.TypeHTTP {
 		event.Data = eventpkg.NewHTTPEvent(r, event.Data)
->>>>>>> 10ba8a13
 	}
 
 	router.log.Debug("Event received.", zap.String("path", path), zap.Object("event", event))
