package router_test

import (
	"encoding/json"
	"net/http"
	"net/http/httptest"
	"strings"
	"testing"

	"go.uber.org/zap"

	"github.com/golang/mock/gomock"
	"github.com/serverless/event-gateway/event"
	"github.com/serverless/event-gateway/function"
	"github.com/serverless/event-gateway/internal/pathtree"
	"github.com/serverless/event-gateway/plugin"
	httpprovider "github.com/serverless/event-gateway/providers/http"
	"github.com/serverless/event-gateway/router"
	"github.com/serverless/event-gateway/router/mock"
	"github.com/serverless/event-gateway/subscription"
	"github.com/stretchr/testify/assert"
)

func TestRouterServeHTTP_StatusUnavailableWhenDraining(t *testing.T) {
	ctrl := gomock.NewController(t)
	defer ctrl.Finish()
	target := mock.NewMockTargeter(ctrl)
	router := testrouter(target)
	router.Drain()

	req, _ := http.NewRequest(http.MethodGet, "/", nil)
	recorder := httptest.NewRecorder()
	router.ServeHTTP(recorder, req)

	assert.Equal(t, http.StatusServiceUnavailable, recorder.Code)
	assert.Equal(t, `{"errors":[{"message":"Service Unavailable"}]}`+"\n", recorder.Body.String())
}

func TestRouterServeHTTP_HTTPEventFunctionNotFound(t *testing.T) {
	ctrl := gomock.NewController(t)
	defer ctrl.Finish()
	target := mock.NewMockTargeter(ctrl)
	target.EXPECT().HTTPBackingFunction(http.MethodGet, "/notfound").Return("", nil, pathtree.Params{}, nil).MaxTimes(1)
	target.EXPECT().SubscribersOfEvent("/", event.SystemEventReceivedType).Return([]router.FunctionInfo{}).MaxTimes(1)
	router := testrouter(target)

	req, _ := http.NewRequest(http.MethodGet, "/notfound", nil)
	recorder := httptest.NewRecorder()
	router.ServeHTTP(recorder, req)

	assert.Equal(t, http.StatusNotFound, recorder.Code)
	assert.Equal(t, `{"errors":[{"message":"resource not found"}]}`+"\n", recorder.Body.String())
}

func TestRouterServeHTTP_InvokeEventFunctionNotFound(t *testing.T) {
	ctrl := gomock.NewController(t)
	defer ctrl.Finish()
	target := mock.NewMockTargeter(ctrl)
	target.EXPECT().Function("default", function.ID("testfunc")).Return(nil).MaxTimes(1)
	target.EXPECT().InvokableFunction("/", "default", function.ID("testfunc")).Return(true).MaxTimes(1)
	target.EXPECT().SubscribersOfEvent("/", gomock.Any()).Return([]router.FunctionInfo{}).MaxTimes(2)
	router := testrouter(target)

	req, _ := http.NewRequest(http.MethodPost, "/", nil)
	req.Header.Set("event", "invoke")
	req.Header.Set("space", "default")
	req.Header.Set("function-id", "testfunc")
	recorder := httptest.NewRecorder()
	router.ServeHTTP(recorder, req)

	assert.Equal(t, http.StatusInternalServerError, recorder.Code)
	assert.Equal(t, `{"errors":[{"message":"Function call failed. Please check logs."}]}`+"\n", recorder.Body.String())
}

func TestRouterServeHTTP_InvokeEventDefaultSpace(t *testing.T) {
	ctrl := gomock.NewController(t)
	defer ctrl.Finish()
	target := mock.NewMockTargeter(ctrl)
	target.EXPECT().Function("default", function.ID("testfunc")).Return(nil).MaxTimes(1)
	target.EXPECT().InvokableFunction("/", "default", function.ID("testfunc")).Return(true).MaxTimes(1)
	target.EXPECT().SubscribersOfEvent("/", gomock.Any()).Return([]router.FunctionInfo{}).MaxTimes(2)
	router := testrouter(target)

	req, _ := http.NewRequest(http.MethodPost, "/", nil)
	req.Header.Set("event", "invoke")
	req.Header.Set("function-id", "testfunc")
	recorder := httptest.NewRecorder()
	router.ServeHTTP(recorder, req)
}

func TestRouterServeHTTP_Encoding(t *testing.T) {
	ctrl := gomock.NewController(t)
	defer ctrl.Finish()
	tests := []map[string]string{
		{
			"body":         "some=thing",
			"expected":     "c29tZT10aGluZw==",
			"content-type": "",
		},
		{
<<<<<<< HEAD
			"body": `{"some":"thing"}`,
			"expected": `{"some":"thing"}`,
			"content-type": "application/json",
		},
		{
			"body": `{"some":"thing"}`,
			"expected": `{"some":"thing"}`,
			"content-type": "application/json; charset=utf-8",
		},
		{
			"body": "some=thing",
			"expected": "some=thing",
=======
			"body":         "some=thing",
			"expected":     "some=thing",
>>>>>>> 10ba8a13
			"content-type": "application/x-www-form-urlencoded",
		},
		{
			"body":         "--X-INSOMNIA-BOUNDARY\r\nContent-Disposition: form-data; name=\"some\"\r\n\r\nthing\r\n--X-INSOMNIA-BOUNDARY--\r\n",
			"expected":     "--X-INSOMNIA-BOUNDARY\r\nContent-Disposition: form-data; name=\"some\"\r\n\r\nthing\r\n--X-INSOMNIA-BOUNDARY--\r\n",
			"content-type": "multipart/form-data; boundary=X-INSOMNIA-BOUNDARY",
		},
	}
	for _, test := range tests {
		testListServer := httptest.NewServer(http.HandlerFunc(
			func(w http.ResponseWriter, r *http.Request) {
				testevent := event.Event{
					Data: event.HTTPEvent{},
				}
				json.NewDecoder(r.Body).Decode(&testevent)

				if strings.HasPrefix(test["content-type"], "application/json") {
					// Marshal body to JSON because it unmarshalled it deeply above when decoding the body
					data, err := json.Marshal(testevent.Data.(map[string]interface{})["body"])
					assert.Nil(t, err)
					assert.Equal(t, test["expected"], string(data))
				} else {
					assert.Equal(t, test["expected"], testevent.Data.(map[string]interface{})["body"])
				}
			}))
		defer testListServer.Close()
		target := mock.NewMockTargeter(ctrl)
		someFunc := function.Function{
			Space:        "",
			ID:           "somefunc",
			ProviderType: httpprovider.Type,
			Provider: httpprovider.HTTP{
				URL: testListServer.URL,
			},
		}
		target.EXPECT().HTTPBackingFunction(http.MethodPost, "/").Return("", &someFunc.ID, pathtree.Params{}, nil)
		target.EXPECT().Function("", someFunc.ID).Return(&someFunc)
		target.EXPECT().SubscribersOfEvent(gomock.Any(), gomock.Any()).Return([]router.FunctionInfo{}).MaxTimes(3)
		router := testrouter(target)

		req, _ := http.NewRequest(http.MethodPost, "/", strings.NewReader(test["body"]))
		req.Header.Set("content-type", test["content-type"])
		recorder := httptest.NewRecorder()
		router.ServeHTTP(recorder, req)
	}
}

func TestRouterServeHTTP_ErrorOnCustomEventEmittedWithNonPostMethod(t *testing.T) {
	ctrl := gomock.NewController(t)
	defer ctrl.Finish()
	target := mock.NewMockTargeter(ctrl)
	target.EXPECT().SubscribersOfEvent("/", event.SystemEventReceivedType).Return([]router.FunctionInfo{}).MaxTimes(1)
	router := testrouter(target)

	req, _ := http.NewRequest(http.MethodGet, "/", nil)
	req.Header.Set("event", "user.created")
	recorder := httptest.NewRecorder()
	router.ServeHTTP(recorder, req)

	assert.Equal(t, http.StatusBadRequest, recorder.Code)
	assert.Equal(t, `{"errors":[{"message":"custom event can be emitted only with POST method"}]}`+"\n", recorder.Body.String())
}

func TestRouterServeHTTP_AllowCORSPreflightForHTTPEventWhenConfigured(t *testing.T) {
	ctrl := gomock.NewController(t)
	defer ctrl.Finish()
	target := mock.NewMockTargeter(ctrl)
	id := function.ID("testid")
	target.EXPECT().HTTPBackingFunction(http.MethodGet, "/test").Return("default", &id, pathtree.Params{}, &subscription.CORS{
		Origins: []string{"http://example.com"},
		Methods: []string{"GET"},
	}).MaxTimes(1)
	target.EXPECT().SubscribersOfEvent("/", event.SystemEventReceivedType).Return([]router.FunctionInfo{}).MaxTimes(1)
	router := testrouter(target)

	req, _ := http.NewRequest(http.MethodOptions, "/test", nil)
	req.Header.Set("Access-Control-Request-Method", "GET")
	req.Header.Set("Origin", "http://example.com")
	recorder := httptest.NewRecorder()
	router.ServeHTTP(recorder, req)

	assert.Equal(t, http.StatusOK, recorder.Code)
	assert.Equal(t, "GET", recorder.Header().Get("Access-Control-Allow-Methods"))
	assert.Equal(t, "http://example.com", recorder.Header().Get("Access-Control-Allow-Origin"))
}

func TestRouterServeHTTP_AllowCORSPreflightForCustomEvents(t *testing.T) {
	ctrl := gomock.NewController(t)
	defer ctrl.Finish()
	target := mock.NewMockTargeter(ctrl)
	router := testrouter(target)

	req, _ := http.NewRequest(http.MethodOptions, "/", nil)
	req.Header.Set("Access-Control-Request-Method", "POST")
	req.Header.Set("Access-Control-Request-Headers", "event")
	req.Header.Set("Origin", "http://example.com")
	recorder := httptest.NewRecorder()
	router.ServeHTTP(recorder, req)

	assert.Equal(t, http.StatusOK, recorder.Code)
	assert.Equal(t, "true", recorder.Header().Get("Access-Control-Allow-Credentials"))
	assert.Equal(t, "Event", recorder.Header().Get("Access-Control-Allow-Headers"))
	assert.Equal(t, "POST", recorder.Header().Get("Access-Control-Allow-Methods"))
	assert.Equal(t, "http://example.com", recorder.Header().Get("Access-Control-Allow-Origin"))
}

func TestRouterServeHTTP_ExtractPathFromHostedDomain(t *testing.T) {
	ctrl := gomock.NewController(t)
	defer ctrl.Finish()
	target := mock.NewMockTargeter(ctrl)
	target.EXPECT().HTTPBackingFunction(http.MethodGet, "/custom/test").Return("", nil, pathtree.Params{}, &subscription.CORS{}).MaxTimes(1)
	target.EXPECT().SubscribersOfEvent("/", event.SystemEventReceivedType).Return([]router.FunctionInfo{}).MaxTimes(1)
	router := testrouter(target)

	req, _ := http.NewRequest(http.MethodGet, "https://custom.slsgateway.com/test", nil)
	recorder := httptest.NewRecorder()
	router.ServeHTTP(recorder, req)

	assert.Equal(t, http.StatusNotFound, recorder.Code)
}

func testrouter(target router.Targeter) *router.Router {
	log := zap.NewNop()
	plugins := plugin.NewManager([]string{}, log)
	router := router.New(10, 10, target, plugins, log)
	router.StartWorkers()
	return router
}<|MERGE_RESOLUTION|>--- conflicted
+++ resolved
@@ -98,7 +98,6 @@
 			"content-type": "",
 		},
 		{
-<<<<<<< HEAD
 			"body": `{"some":"thing"}`,
 			"expected": `{"some":"thing"}`,
 			"content-type": "application/json",
@@ -111,10 +110,6 @@
 		{
 			"body": "some=thing",
 			"expected": "some=thing",
-=======
-			"body":         "some=thing",
-			"expected":     "some=thing",
->>>>>>> 10ba8a13
 			"content-type": "application/x-www-form-urlencoded",
 		},
 		{
