--- conflicted
+++ resolved
@@ -21,7 +21,6 @@
 // handles pubsub message delivery.
 type Router struct {
 	sync.Mutex
-<<<<<<< HEAD
 	TargetCache          targetcache.TargetCache
 	dropMetric           prometheus.Counter
 	log                  *zap.Logger
@@ -30,15 +29,6 @@
 	drainComplete        sync.WaitGroup
 	work                 chan work
 	responseWriteTimeout time.Duration
-=======
-	targetCache   targetcache.TargetCache
-	dropMetric    prometheus.Counter
-	log           *zap.Logger
-	NWorkers      uint
-	drain         chan struct{}
-	drainComplete chan struct{}
-	work          chan work
->>>>>>> c3d108c6
 }
 
 type functionResponse struct {
@@ -49,23 +39,12 @@
 // New instantiates a new Router
 func New(TargetCache targetcache.TargetCache, dropMetric prometheus.Counter, log *zap.Logger) *Router {
 	return &Router{
-<<<<<<< HEAD
-		TargetCache:          TargetCache,
-		dropMetric:           dropMetric,
-		log:                  log,
-		NWorkers:             20,
-		drain:                make(chan struct{}),
-		work:                 nil,
-		responseWriteTimeout: 3 * time.Second,
-=======
-		targetCache:   targetCache,
-		dropMetric:    dropMetric,
-		log:           log,
-		NWorkers:      20,
-		drain:         make(chan struct{}),
-		drainComplete: make(chan struct{}),
-		work:          nil,
->>>>>>> c3d108c6
+		TargetCache: targetCache,
+		dropMetric:  dropMetric,
+		log:         log,
+		NWorkers:    20,
+		drain:       make(chan struct{}),
+		work:        nil,
 	}
 }
 
