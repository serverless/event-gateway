--- conflicted
+++ resolved
@@ -100,23 +100,7 @@
 				return
 			}
 
-<<<<<<< HEAD
-			if event.EventTypeName == eventpkg.TypeInvoke {
-				functionID := function.ID(r.Header.Get(headerFunctionID))
-				space := r.Header.Get(headerSpace)
-				if space == "" {
-					space = "default"
-				}
-
-				metricEventsReceived.WithLabelValues(space, "invoke").Inc()
-
-				router.handleInvokeEvent(space, functionID, path, event, w)
-
-				metricEventsProcessed.WithLabelValues(space, "invoke").Inc()
-			} else if !event.IsSystem() {
-=======
 			if !event.IsSystem() {
->>>>>>> e4360c66
 				reportReceivedEvent(event.EventID)
 
 				router.enqueueWork(path, event)
@@ -438,7 +422,7 @@
 func (router *Router) processEvent(e backlogEvent) {
 	reportEventOutOfQueue(e.event.EventID)
 
-	subscribers := router.targetCache.SubscribersOfEvent(e.path, e.event.EventTypeName)
+	subscribers := router.targetCache.SubscribersOfEvent(e.path, e.event.EventType)
 	for _, subscriber := range subscribers {
 		router.callFunction(subscriber.Space, subscriber.ID, e.event)
 	}
