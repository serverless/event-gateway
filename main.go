--- conflicted
+++ resolved
@@ -20,7 +20,6 @@
 )
 
 func main() {
-<<<<<<< HEAD
 	verbose := flag.Bool("verbose", false, "Verbose logging.")
 	dbType := flag.String("db-type", "etcd", "Kind of backing database. One of etcd, zookeeper, or consul.")
 	dbHosts := flag.String("db-hosts", "localhost:2379", "Comma-separated list of database hosts to connect to.")
@@ -28,16 +27,10 @@
 	embedPeerAddr := flag.String("embed-peer-addr", "http://localhost:2380", "Address for testing embedded etcd to receive peer connections.")
 	embedCliAddr := flag.String("embed-cli-addr", "http://localhost:2379", "Address for testing embedded etcd to receive client connections.")
 	embedDataDir := flag.String("embed-data-dir", "default.etcd", "Path for testing embedded etcd to store its state.")
-=======
-	logger, _ := zap.NewProduction()
-	defer logger.Sync()
-
-	prometheus.MustRegister(durationMetric)
-
-	dataDir := flag.String("data-dir", "", "Path to a data directory to store instance state.")
->>>>>>> 19374dea
 	flag.Parse()
-
+  
+  prometheus.MustRegister(durationMetric)
+  
 	dbHostStrings := strings.Split(*dbHosts, ",")
 
 	cfg := zap.NewDevelopmentConfig()
@@ -90,16 +83,10 @@
 	ensapi := &endpoints.HTTPAPI{Endpoints: ens}
 	ensapi.RegisterRoutes(router)
 
-<<<<<<< HEAD
-	err = http.ListenAndServe(":8080", router)
-	logger.Error("server failed, shutting down", zap.Error(err))
-
-	close(shutdownInitiateChan)
-	<-shutdownCompleteChan
-=======
 	router.GET("/status", func(w http.ResponseWriter, r *http.Request, _ httprouter.Params) {})
 	router.Handler("GET", "/metrics", prometheus.Handler())
 	err = http.ListenAndServe(":8080", HTTPLogger{router, durationMetric})
-	logger.Fatal("server failed", zap.Error(err))
->>>>>>> 19374dea
+	logger.Error("server failed", zap.Error(err))
+  close(shutdownInitiateChan)
+	<-shutdownCompleteChan
 }