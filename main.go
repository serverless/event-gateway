package main

import (
	"flag"
	"net/http"
	"strconv"
	"strings"
	"time"

	"github.com/docker/libkv"
	"github.com/docker/libkv/store"
	"github.com/docker/libkv/store/etcd"
	"github.com/julienschmidt/httprouter"
	"github.com/prometheus/client_golang/prometheus"
	"go.uber.org/zap"

	"github.com/serverless/event-gateway/db"
	"github.com/serverless/event-gateway/endpoints"
	"github.com/serverless/event-gateway/functions"
	"github.com/serverless/event-gateway/metrics"
	"github.com/serverless/event-gateway/router"
	"github.com/serverless/event-gateway/targetcache"
)

func init() {
	etcd.Register()
}

func main() {
	verbose := flag.Bool("verbose", false, "Verbose logging.")
	dbHosts := flag.String("db-hosts", "localhost:2379", "Comma-separated list of database hosts to connect to.")
	embedMaster := flag.Bool("embed-master", false, "Run embedded etcd for testing.")
	embedPeerAddr := flag.String("embed-peer-addr", "http://localhost:2380", "Address for testing embedded etcd to receive peer connections.")
	embedCliAddr := flag.String("embed-cli-addr", "http://localhost:2379", "Address for testing embedded etcd to receive client connections.")
	embedDataDir := flag.String("embed-data-dir", "default.etcd", "Path for testing embedded etcd to store its state.")
	apiPort := flag.Uint("api-port", 8081, "Port to serve configuration API on.")
	gatewayPort := flag.Uint("gateway-port", 8080, "Port to serve configured endpoints on.")
	flag.Parse()

	prometheus.MustRegister(metrics.DurationMetric)
	prometheus.MustRegister(metrics.DroppedPubSubEvents)

	dbHostStrings := strings.Split(*dbHosts, ",")

	cfg := zap.NewDevelopmentConfig()
	if !*verbose {
		cfg = zap.NewProductionConfig()
		cfg.DisableStacktrace = true
	}

	logger, err := cfg.Build()
	if err != nil {
		panic(err)
	}
	defer logger.Sync()

	shutdownInitiateChan := make(chan struct{})
	shutdownCompleteChan := make(chan struct{})
	if *embedMaster {
		startedChan, stoppedChan := db.EmbedEtcd(*embedDataDir, *embedPeerAddr,
			*embedCliAddr, shutdownInitiateChan, logger, *verbose)
		select {
		case <-startedChan:
			defer func() {
				<-stoppedChan
				close(shutdownCompleteChan)
			}()
		case <-stoppedChan:
			logger.Fatal("Failed to start embedded etcd.")
		}
	}

	kv, err := libkv.NewStore(
		store.ETCD,
		dbHostStrings,
		&store.Config{
			ConnectionTimeout: 10 * time.Second,
		},
	)

	if err != nil {
		logger.Fatal("Cannot create kv client.",
			zap.Error(err))
	}

	// start API handler
	go func() {
		apiRouter := httprouter.New()

<<<<<<< HEAD
		fns := &functions.Functions{
			DB:     db.NewPrefixedStore("/serverless-gateway/functions", kv),
			Logger: logger,
		}
		fnsapi := &functions.HTTPAPI{Functions: fns}
		fnsapi.RegisterRoutes(apiRouter)

		ens := &endpoints.Endpoints{
			DB:     db.NewPrefixedStore("/serverless-gateway/endpoints", kv),
			Logger: logger,
		}
		ensapi := &endpoints.HTTPAPI{Endpoints: ens}
		ensapi.RegisterRoutes(apiRouter)

		apiRouter.GET("/status", func(w http.ResponseWriter, r *http.Request, _ httprouter.Params) {})
		apiRouter.Handler("GET", "/v0/gateway/metrics", prometheus.Handler())

		err = http.ListenAndServe(":"+strconv.Itoa(int(*apiPort)), metrics.HTTPLogger{apiRouter, metrics.DurationMetric})
		logger.Error("api server failed", zap.Error(err))
		close(shutdownInitiateChan)
	}()

	// start Event Gateway handler
	go func() {
		targetCache := targetcache.New("/serverless-gateway", kv, logger)
		router := router.New(targetCache, metrics.DroppedPubSubEvents, logger)
		err = http.ListenAndServe(":"+strconv.Itoa(int(*gatewayPort)), router)
		logger.Error("gateway server failed", zap.Error(err))
		close(shutdownInitiateChan)
		router.Drain()
	}()

=======
	fnsDB := db.NewPrefixedStore("/serverless-gateway/functions", kv)
	fns := &functions.Functions{
		DB:     fnsDB,
		Logger: logger,
	}
	fnsapi := &functions.HTTPAPI{Functions: fns}
	fnsapi.RegisterRoutes(router)

	ens := &endpoints.Endpoints{
		DB:          db.NewPrefixedStore("/serverless-gateway/endpoints", kv),
		Logger:      logger,
		FunctionsDB: fnsDB,
	}
	ensapi := &endpoints.HTTPAPI{Endpoints: ens}
	ensapi.RegisterRoutes(router)

	router.GET("/status", func(w http.ResponseWriter, r *http.Request, _ httprouter.Params) {})
	router.Handler("GET", "/v0/gateway/metrics", prometheus.Handler())
	err = http.ListenAndServe(":8080", metrics.HTTPLogger{router, metrics.DurationMetric})
	logger.Error("server failed", zap.Error(err))
	close(shutdownInitiateChan)
>>>>>>> 5f0ae2b8
	<-shutdownCompleteChan
}<|MERGE_RESOLUTION|>--- conflicted
+++ resolved
@@ -87,17 +87,18 @@
 	go func() {
 		apiRouter := httprouter.New()
 
-<<<<<<< HEAD
+		fnsDB := db.NewPrefixedStore("/serverless-gateway/functions", kv)
 		fns := &functions.Functions{
-			DB:     db.NewPrefixedStore("/serverless-gateway/functions", kv),
+			DB:     fnsDB,
 			Logger: logger,
 		}
 		fnsapi := &functions.HTTPAPI{Functions: fns}
 		fnsapi.RegisterRoutes(apiRouter)
 
 		ens := &endpoints.Endpoints{
-			DB:     db.NewPrefixedStore("/serverless-gateway/endpoints", kv),
-			Logger: logger,
+			DB:          db.NewPrefixedStore("/serverless-gateway/endpoints", kv),
+			Logger:      logger,
+			FunctionsDB: fnsDB,
 		}
 		ensapi := &endpoints.HTTPAPI{Endpoints: ens}
 		ensapi.RegisterRoutes(apiRouter)
@@ -119,29 +120,5 @@
 		close(shutdownInitiateChan)
 		router.Drain()
 	}()
-
-=======
-	fnsDB := db.NewPrefixedStore("/serverless-gateway/functions", kv)
-	fns := &functions.Functions{
-		DB:     fnsDB,
-		Logger: logger,
-	}
-	fnsapi := &functions.HTTPAPI{Functions: fns}
-	fnsapi.RegisterRoutes(router)
-
-	ens := &endpoints.Endpoints{
-		DB:          db.NewPrefixedStore("/serverless-gateway/endpoints", kv),
-		Logger:      logger,
-		FunctionsDB: fnsDB,
-	}
-	ensapi := &endpoints.HTTPAPI{Endpoints: ens}
-	ensapi.RegisterRoutes(router)
-
-	router.GET("/status", func(w http.ResponseWriter, r *http.Request, _ httprouter.Params) {})
-	router.Handler("GET", "/v0/gateway/metrics", prometheus.Handler())
-	err = http.ListenAndServe(":8080", metrics.HTTPLogger{router, metrics.DurationMetric})
-	logger.Error("server failed", zap.Error(err))
-	close(shutdownInitiateChan)
->>>>>>> 5f0ae2b8
 	<-shutdownCompleteChan
 }