--- conflicted
+++ resolved
@@ -157,53 +157,4 @@
 		"path": "/"}`))
 
 	assert.Equal(t, []libkv.FunctionKey(nil), scache.eventToFunctions["/"]["test.event"])
-<<<<<<< HEAD
-}
-
-func TestSubscriptionCacheModifiedInvokable(t *testing.T) {
-	scache := newSubscriptionCache(zap.NewNop())
-
-	scache.Modified("testsub1", []byte(`{
-		"subscriptionId":"testsub1",
-		"space": "space1",
-		"type": "async",
-		"eventType": "invoke",
-		"functionId": "testfunc1",
-		"path": "/"}`))
-	scache.Modified("testsub2", []byte(`{
-		"subscriptionId":"testsub2",
-		"space": "space1",
-		"type": "async",
-		"eventType": "invoke",
-		"functionId": "testfunc2",
-		"path": "/"}`))
-
-	_, exists := scache.invokable["/"][libkv.FunctionKey{Space: "space1", ID: function.ID("testfunc1")}]
-	assert.Equal(t, true, exists)
-	_, exists = scache.invokable["/"][libkv.FunctionKey{Space: "space1", ID: function.ID("testfunc2")}]
-	assert.Equal(t, true, exists)
-}
-
-func TestSubscriptionCacheModifiedInvokableDeleted(t *testing.T) {
-	scache := newSubscriptionCache(zap.NewNop())
-
-	scache.Modified("testsub1", []byte(`{
-		"subscriptionId":"testsub1",
-		"space": "space1",
-		"type": "sync",
-		"event": "invoke",
-		"functionId": "testfunc1",
-		"path": "/"}`))
-	scache.Deleted("testsub1", []byte(`{
-		"subscriptionId":"testsub1",
-		"space": "space1",
-		"type": "sync",
-		"eventType": "invoke",
-		"functionId": "testfunc1",
-		"path": "/"}`))
-
-	_, exists := scache.invokable["/"][libkv.FunctionKey{Space: "space1", ID: function.ID("testfunc1")}]
-	assert.Equal(t, false, exists)
-=======
->>>>>>> d7104076
 }