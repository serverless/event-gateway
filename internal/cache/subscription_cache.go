package cache

import (
	"bytes"
	"encoding/json"
	"sync"

	eventpkg "github.com/serverless/event-gateway/event"
	"github.com/serverless/event-gateway/internal/pathtree"
	"github.com/serverless/event-gateway/libkv"
	"github.com/serverless/event-gateway/subscription"
	"go.uber.org/zap"
)

type subscriptionCache struct {
	sync.RWMutex
	// eventToFunctions maps path and event type to function key (space + function ID)
	eventToFunctions map[string]map[eventpkg.Type][]libkv.FunctionKey
	// endpoints maps HTTP method to internal/pathtree. Tree struct which is used for resolving HTTP requests paths.
	endpoints map[string]*pathtree.Node
	log       *zap.Logger
}

func newSubscriptionCache(log *zap.Logger) *subscriptionCache {
	return &subscriptionCache{
		eventToFunctions: map[string]map[eventpkg.Type][]libkv.FunctionKey{},
		endpoints:        map[string]*pathtree.Node{},
		log:              log,
	}
}

func (c *subscriptionCache) Modified(k string, v []byte) {
	s := subscription.Subscription{}
	err := json.NewDecoder(bytes.NewReader(v)).Decode(&s)
	if err != nil {
		c.log.Error("Could not deserialize Subscription state.", zap.Error(err), zap.String("key", k), zap.String("value", string(v)))
		return
	}

	c.log.Debug("Subscription local cache received value update.", zap.String("key", k), zap.Object("value", s))

	c.Lock()
	defer c.Unlock()
	key := libkv.FunctionKey{Space: s.Space, ID: s.FunctionID}

	if s.Type == subscription.TypeSync {
		root := c.endpoints[s.Method]
		if root == nil {
			root = pathtree.NewNode()
			c.endpoints[s.Method] = root
		}
		err := root.AddRoute(s.Path, s.Space, s.FunctionID, s.CORS)
		if err != nil {
			c.log.Error("Could not add path to the tree.", zap.Error(err), zap.String("path", s.Path), zap.String("method", s.Method))
		}
<<<<<<< HEAD
	} else if s.EventType == eventpkg.TypeInvoke {
		fnSet, exists := c.invokable[s.Path]
		if exists {
			fnSet[key] = struct{}{}
		} else {
			fnSet := map[libkv.FunctionKey]struct{}{}
			fnSet[key] = struct{}{}
			c.invokable[s.Path] = fnSet
		}
=======
>>>>>>> d7104076
	} else {
		c.createPath(s.Path)
		ids, exists := c.eventToFunctions[s.Path][s.EventType]
		if exists {
			ids = append(ids, key)
		} else {
			ids = []libkv.FunctionKey{key}
		}
		c.eventToFunctions[s.Path][s.EventType] = ids
	}
}

func (c *subscriptionCache) Deleted(k string, v []byte) {
	c.Lock()
	defer c.Unlock()

	oldSub := subscription.Subscription{}
	err := json.NewDecoder(bytes.NewReader(v)).Decode(&oldSub)
	if err != nil {
		c.log.Error("Could not deserialize Subscription state during deletion.", zap.Error(err), zap.String("key", k))
		return
	}

	if oldSub.Type == subscription.TypeSync {
		c.deleteEndpoint(oldSub)
<<<<<<< HEAD
	} else if oldSub.EventType == eventpkg.TypeInvoke {
		c.deleteInvokable(oldSub)
=======
>>>>>>> d7104076
	} else {
		c.deleteSubscription(oldSub)
	}
}

func (c *subscriptionCache) createPath(path string) {
	_, exists := c.eventToFunctions[path]
	if !exists {
		c.eventToFunctions[path] = map[eventpkg.Type][]libkv.FunctionKey{}
	}
}

func (c *subscriptionCache) deleteEndpoint(sub subscription.Subscription) {
	root := c.endpoints[sub.Method]
	if root == nil {
		return
	}
	err := root.DeleteRoute(sub.Path)
	if err != nil {
		c.log.Error("Could not delete path from the tree.", zap.Error(err), zap.String("path", sub.Path), zap.String("method", sub.Method))
	}
}

func (c *subscriptionCache) deleteSubscription(sub subscription.Subscription) {
	ids, exists := c.eventToFunctions[sub.Path][sub.EventType]
	if exists {
		for i, id := range ids {
			key := libkv.FunctionKey{Space: sub.Space, ID: sub.FunctionID}
			if id == key {
				ids = append(ids[:i], ids[i+1:]...)
				break
			}
		}
		c.eventToFunctions[sub.Path][sub.EventType] = ids

		if len(ids) == 0 {
			delete(c.eventToFunctions[sub.Path], sub.EventType)
		}
	}
}<|MERGE_RESOLUTION|>--- conflicted
+++ resolved
@@ -53,18 +53,6 @@
 		if err != nil {
 			c.log.Error("Could not add path to the tree.", zap.Error(err), zap.String("path", s.Path), zap.String("method", s.Method))
 		}
-<<<<<<< HEAD
-	} else if s.EventType == eventpkg.TypeInvoke {
-		fnSet, exists := c.invokable[s.Path]
-		if exists {
-			fnSet[key] = struct{}{}
-		} else {
-			fnSet := map[libkv.FunctionKey]struct{}{}
-			fnSet[key] = struct{}{}
-			c.invokable[s.Path] = fnSet
-		}
-=======
->>>>>>> d7104076
 	} else {
 		c.createPath(s.Path)
 		ids, exists := c.eventToFunctions[s.Path][s.EventType]
@@ -90,11 +78,6 @@
 
 	if oldSub.Type == subscription.TypeSync {
 		c.deleteEndpoint(oldSub)
-<<<<<<< HEAD
-	} else if oldSub.EventType == eventpkg.TypeInvoke {
-		c.deleteInvokable(oldSub)
-=======
->>>>>>> d7104076
 	} else {
 		c.deleteSubscription(oldSub)
 	}
