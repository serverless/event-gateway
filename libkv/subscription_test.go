package libkv

import (
	"errors"
	"testing"

	"go.uber.org/zap"

	"github.com/golang/mock/gomock"
	"github.com/serverless/event-gateway/event"
	"github.com/serverless/event-gateway/function"
	"github.com/serverless/event-gateway/mock"
	"github.com/serverless/event-gateway/subscription"
	"github.com/serverless/libkv/store"
	"github.com/stretchr/testify/assert"
)

func TestCreateSubscription(t *testing.T) {
	ctrl := gomock.NewController(t)
	defer ctrl.Finish()

	asyncKey := "default/YXN5bmMsdXNlci5jcmVhdGVkLGZ1bmMsJTJGLEdFVA"
	asyncValue := []byte(
		`{"space":"default","subscriptionId":"YXN5bmMsdXNlci5jcmVhdGVkLGZ1bmMsJTJGLEdFVA",` +
			`"type":"async","eventType":"user.created","functionId":"func","path":"/","method":"GET"}`)
	asyncSub := &subscription.Subscription{
		Type: subscription.TypeAsync, EventType: "user.created", FunctionID: "func", Path: "/", Method: "GET"}
	syncKey := "default/c3luYyxodHRwLnJlcXVlc3QsZnVuYywlMkYsUE9TVA"
	syncValue := []byte(
		`{"space":"default","subscriptionId":"c3luYyxodHRwLnJlcXVlc3QsZnVuYywlMkYsUE9TVA",` +
			`"type":"sync","eventType":"http.request","functionId":"func","path":"/","method":"POST"}`)
	syncSub := &subscription.Subscription{
		Type: subscription.TypeSync, EventType: "http.request", FunctionID: "func", Path: "/", Method: "POST"}
	funcValue := []byte(`{"functionId":"func","type":"http","provider":{"url": "http://test.com"}}}`)

	t.Run("async subscription created", func(t *testing.T) {
		subscriptionsDB := mock.NewMockStore(ctrl)
		subscriptionsDB.EXPECT().Get(asyncKey, &store.ReadOptions{Consistent: true}).Return(nil, errors.New("KV sub not found"))
		subscriptionsDB.EXPECT().Put(asyncKey, asyncValue, nil).Return(nil)
		functionsDB := mock.NewMockStore(ctrl)
		functionsDB.EXPECT().Get("default/func", &store.ReadOptions{Consistent: true}).Return(&store.KVPair{Value: funcValue}, nil)
		subs := &Service{SubscriptionStore: subscriptionsDB, FunctionStore: functionsDB, Log: zap.NewNop()}

		_, err := subs.CreateSubscription(asyncSub)

		assert.Nil(t, err)
	})

	t.Run("sync subscription created", func(t *testing.T) {
		subscriptionsDB := mock.NewMockStore(ctrl)
		subscriptionsDB.EXPECT().Get(syncKey, &store.ReadOptions{Consistent: true}).Return(nil, errors.New("KV sub not found"))
		subscriptionsDB.EXPECT().Put(syncKey, syncValue, nil).Return(nil)
		subscriptionsDB.EXPECT().List("default/", &store.ReadOptions{Consistent: true}).Return([]*store.KVPair{}, nil)
		functionsDB := mock.NewMockStore(ctrl)
		functionsDB.EXPECT().Get("default/func", &store.ReadOptions{Consistent: true}).Return(&store.KVPair{Value: funcValue}, nil)
		subs := &Service{SubscriptionStore: subscriptionsDB, FunctionStore: functionsDB, Log: zap.NewNop()}

		_, err := subs.CreateSubscription(syncSub)

		assert.Nil(t, err)
	})

	t.Run("validation error", func(t *testing.T) {
		subs := &Service{Log: zap.NewNop()}

		_, err := subs.CreateSubscription(&subscription.Subscription{})

		assert.Equal(t, err, &subscription.ErrSubscriptionValidation{
			Message: "Key: 'Subscription.Type' Error:Field validation for 'Type' failed on the 'required' tag" +
				"\nKey: 'Subscription.EventType' Error:Field validation for 'EventType' failed on the 'required' tag" +
				"\nKey: 'Subscription.FunctionID' Error:Field validation for 'FunctionID' failed on the 'required' tag"})
	})

<<<<<<< HEAD
=======
	t.Run("validation error: CORS settings for async subscription", func(t *testing.T) {
		subs := &Service{Log: zap.NewNop()}

		_, err := subs.CreateSubscription(
			&subscription.Subscription{
				Type:       subscription.TypeAsync,
				EventType:  "user.created",
				FunctionID: "func",
				Path:       "/",
				Method:     "GET",
				CORS: &subscription.CORS{
					Methods: []string{"GET"},
				},
			},
		)

		assert.Equal(t, err, &subscription.ErrSubscriptionValidation{Message: "CORS can be configured only for sync subscriptions."})
	})

>>>>>>> e4360c66
	t.Run("subscription already exists", func(t *testing.T) {
		subscriptionsDB := mock.NewMockStore(ctrl)
		subscriptionsDB.EXPECT().Get(gomock.Any(), gomock.Any()).Return(&store.KVPair{Value: []byte(`{"subscriptionId":""}`)}, nil)
		subs := &Service{SubscriptionStore: subscriptionsDB, Log: zap.NewNop()}

		_, err := subs.CreateSubscription(asyncSub)

		assert.Equal(t, err, &subscription.ErrSubscriptionAlreadyExists{ID: "YXN5bmMsdXNlci5jcmVhdGVkLGZ1bmMsJTJGLEdFVA"})
	})

	t.Run("subscription path conflict", func(t *testing.T) {
		subscriptionsDB := mock.NewMockStore(ctrl)
		subscriptionsDB.EXPECT().Get(gomock.Any(), gomock.Any()).Return(nil, errors.New("KV sub not found"))
		kv := &store.KVPair{
			Value: []byte(`{"subscriptionId":"test","type":"sync","functionId":"func","method":"GET","path":"/:name"}`)}
		subscriptionsDB.EXPECT().List(gomock.Any(), gomock.Any()).Return([]*store.KVPair{kv}, nil)
		subs := &Service{SubscriptionStore: subscriptionsDB, Log: zap.NewNop()}

		_, err := subs.CreateSubscription(
			&subscription.Subscription{
				Space:      "default",
				Type:       subscription.TypeSync,
				EventType:  "http.request",
				FunctionID: "func",
				Method:     "GET",
				Path:       "/:id"})

		assert.Equal(t, err, &subscription.ErrPathConfict{
			Message: `parameter with different name ("name") already defined: for route: /:id`})
	})

	t.Run("function KV Get error", func(t *testing.T) {
		subscriptionsDB := mock.NewMockStore(ctrl)
		subscriptionsDB.EXPECT().Get(gomock.Any(), gomock.Any()).Return(nil, errors.New("KV sub not found"))
		functionsDB := mock.NewMockStore(ctrl)
		functionsDB.EXPECT().Get(gomock.Any(), gomock.Any()).Return(nil, errors.New("Key not found in store"))
		subs := &Service{SubscriptionStore: subscriptionsDB, FunctionStore: functionsDB, Log: zap.NewNop()}

		_, err := subs.CreateSubscription(asyncSub)

		assert.Equal(t, err, &function.ErrFunctionNotFound{ID: "func"})
	})

	t.Run("KV Put error", func(t *testing.T) {
		subscriptionsDB := mock.NewMockStore(ctrl)
		subscriptionsDB.EXPECT().Get(gomock.Any(), gomock.Any()).Return(nil, errors.New("KV sub not found"))
		subscriptionsDB.EXPECT().List(gomock.Any(), gomock.Any()).Return([]*store.KVPair{}, nil)
		subscriptionsDB.EXPECT().Put(gomock.Any(), gomock.Any(), nil).Return(errors.New("KV Put err"))
		functionsDB := mock.NewMockStore(ctrl)
		functionsDB.EXPECT().Get("default/func", gomock.Any()).Return(
			&store.KVPair{Value: []byte(`{"functionId":"func","type":"http","provider":{"url": "http://test.com"}}`)}, nil)
		subs := &Service{SubscriptionStore: subscriptionsDB, FunctionStore: functionsDB, Log: zap.NewNop()}

		_, err := subs.CreateSubscription(syncSub)

		assert.EqualError(t, err, "KV Put err")
	})
}

func TestUpdateSubscription(t *testing.T) {
	ctrl := gomock.NewController(t)
	defer ctrl.Finish()

	syncID := subscription.ID("c3luYyxodHRwLnJlcXVlc3QsZnVuYywlMkYsUE9TVA")
	syncKey := "default/c3luYyxodHRwLnJlcXVlc3QsZnVuYywlMkYsUE9TVA"
	syncValue := []byte(
		`{"space":"default","subscriptionId":"c3luYyxodHRwLnJlcXVlc3QsZnVuYywlMkYsUE9TVA",` +
			`"type":"sync","eventType":"http.request","functionId":"func","path":"/","method":"POST"}`)
	funcValue := []byte(`{"functionId":"func","type":"http","provider":{"url": "http://test.com"}}}`)

	t.Run("subscription updated", func(t *testing.T) {
		subscriptionsDB := mock.NewMockStore(ctrl)
		subscriptionsDB.EXPECT().Get(syncKey, &store.ReadOptions{Consistent: true}).Return(&store.KVPair{Value: syncValue}, nil)
		subscriptionsDB.EXPECT().Put(
			syncKey,
			[]byte(
				`{"space":"default","subscriptionId":"c3luYyxodHRwLnJlcXVlc3QsZnVuYywlMkYsUE9TVA","type":"sync",`+
					`"eventType":"http.request","functionId":"func","path":"/","method":"POST",`+
					`"cors":{"origins":["*"],"methods":["HEAD","GET","POST"],`+
					`"headers":["Origin","Accept","Content-Type"],"allowCredentials":false}}`),
			nil).Return(nil)
		functionsDB := mock.NewMockStore(ctrl)
		functionsDB.EXPECT().Get("default/func", &store.ReadOptions{Consistent: true}).Return(&store.KVPair{Value: funcValue}, nil)
		subs := &Service{SubscriptionStore: subscriptionsDB, FunctionStore: functionsDB, Log: zap.NewNop()}

		_, err := subs.UpdateSubscription(
			syncID,
			&subscription.Subscription{
				ID:         syncID,
				Type:       subscription.TypeSync,
				EventType:  "http.request",
				FunctionID: "func",
				Path:       "/",
				Method:     "POST",
				CORS:       &subscription.CORS{Origins: []string{"*"}}})

		assert.Nil(t, err)
	})

	t.Run("validation error", func(t *testing.T) {
		subs := &Service{Log: zap.NewNop()}

		_, err := subs.UpdateSubscription(syncID, &subscription.Subscription{Type: subscription.TypeSync})

		assert.Equal(t, err, &subscription.ErrSubscriptionValidation{
			Message: "Key: 'Subscription.EventType' Error:Field validation for 'EventType' failed on the 'required' tag" +
				"\nKey: 'Subscription.FunctionID' Error:Field validation for 'FunctionID' failed on the 'required' tag"})
	})

	t.Run("invalid subscription update", func(t *testing.T) {
		subscriptionsDB := mock.NewMockStore(ctrl)
		subscriptionsDB.EXPECT().Get(gomock.Any(), gomock.Any()).Return(&store.KVPair{Value: syncValue}, nil)
		subs := &Service{SubscriptionStore: subscriptionsDB, Log: zap.NewNop()}
		_, err := subs.UpdateSubscription(
			syncID,
			&subscription.Subscription{
				ID:         syncID,
				Type:       subscription.TypeSync,
				EventType:  "http.request",
				FunctionID: "func2",
				Path:       "/",
				Method:     "POST"})

		assert.Equal(t, err, &subscription.ErrInvalidSubscriptionUpdate{Field: "FunctionID"})
	})

	t.Run("subscription not found", func(t *testing.T) {
		subscriptionsDB := mock.NewMockStore(ctrl)
		subscriptionsDB.EXPECT().Get(gomock.Any(), gomock.Any()).Return(nil, errors.New("Key not found in store"))
		functionsDB := mock.NewMockStore(ctrl)
		subs := &Service{SubscriptionStore: subscriptionsDB, FunctionStore: functionsDB, Log: zap.NewNop()}
		_, err := subs.UpdateSubscription(
			syncID,
			&subscription.Subscription{
				ID:         syncID,
				Type:       subscription.TypeSync,
				EventType:  "http.request",
				FunctionID: "func",
				Path:       "/",
				Method:     "POST"})

		assert.Equal(t, err, &subscription.ErrSubscriptionNotFound{ID: syncID})
	})

	t.Run("function not found", func(t *testing.T) {
		subscriptionsDB := mock.NewMockStore(ctrl)
		subscriptionsDB.EXPECT().Get(gomock.Any(), gomock.Any()).Return(&store.KVPair{Value: syncValue}, nil)
		functionsDB := mock.NewMockStore(ctrl)
		functionsDB.EXPECT().Get(gomock.Any(), gomock.Any()).Return(nil, errors.New("Key not found in store"))
		subs := &Service{SubscriptionStore: subscriptionsDB, FunctionStore: functionsDB, Log: zap.NewNop()}

		_, err := subs.UpdateSubscription(
			syncID,
			&subscription.Subscription{
				ID:         syncID,
				Type:       subscription.TypeSync,
				EventType:  "http.request",
				FunctionID: "func",
				Path:       "/",
				Method:     "POST"})

		assert.Equal(t, err, &function.ErrFunctionNotFound{ID: "func"})
	})

	t.Run("KV Put error", func(t *testing.T) {
		subscriptionsDB := mock.NewMockStore(ctrl)
		subscriptionsDB.EXPECT().Get(gomock.Any(), gomock.Any()).Return(&store.KVPair{Value: syncValue}, nil)
		subscriptionsDB.EXPECT().Put(gomock.Any(), gomock.Any(), nil).Return(errors.New("KV Put err"))
		functionsDB := mock.NewMockStore(ctrl)
		functionsDB.EXPECT().Get(gomock.Any(), gomock.Any()).Return(&store.KVPair{Value: funcValue}, nil)
		subs := &Service{SubscriptionStore: subscriptionsDB, FunctionStore: functionsDB, Log: zap.NewNop()}

		_, err := subs.UpdateSubscription(
			syncID,
			&subscription.Subscription{
				ID:         syncID,
				Type:       subscription.TypeSync,
				EventType:  "http.request",
				FunctionID: "func",
				Path:       "/",
				Method:     "POST"})

		assert.EqualError(t, err, "KV Put err")
	})
}

func TestDeleteSubscription(t *testing.T) {
	ctrl := gomock.NewController(t)
	defer ctrl.Finish()

	t.Run("subscription deleted", func(t *testing.T) {
		kv := &store.KVPair{Value: []byte(`{"subscriptionId":"testid","event":"test","functionId":"f1"}`)}
		subscriptionsDB := mock.NewMockStore(ctrl)
		subscriptionsDB.EXPECT().Get("default/testid", gomock.Any()).Return(kv, nil)
		subscriptionsDB.EXPECT().Delete("default/testid").Return(nil)
		subs := &Service{SubscriptionStore: subscriptionsDB, Log: zap.NewNop()}

		err := subs.DeleteSubscription("default", subscription.ID("testid"))

		assert.Nil(t, err)
	})

	t.Run("subscription Get KV error", func(t *testing.T) {
		subscriptionsDB := mock.NewMockStore(ctrl)
		subscriptionsDB.EXPECT().Get("default/testid", gomock.Any()).Return(nil, errors.New("Key not found in store"))
		subs := &Service{SubscriptionStore: subscriptionsDB, Log: zap.NewNop()}

		err := subs.DeleteSubscription("default", subscription.ID("testid"))

		assert.Equal(t, err, &subscription.ErrSubscriptionNotFound{ID: "testid"})
	})

	t.Run("KV Delete error", func(t *testing.T) {
		kv := &store.KVPair{Value: []byte(`{"subscriptionId":"testid","event":"test","functionId":"f1"}`)}
		subscriptionsDB := mock.NewMockStore(ctrl)
		subscriptionsDB.EXPECT().Get("default/testid", gomock.Any()).Return(kv, nil)
		subscriptionsDB.EXPECT().Delete("default/testid").Return(errors.New("KV Delete err"))
		subs := &Service{SubscriptionStore: subscriptionsDB, Log: zap.NewNop()}

		err := subs.DeleteSubscription("default", subscription.ID("testid"))

		assert.Equal(t, err, &subscription.ErrSubscriptionNotFound{ID: "testid"})
	})
}

func TestGetSubscriptions_OK(t *testing.T) {
	ctrl := gomock.NewController(t)
	defer ctrl.Finish()

	t.Run("list returned", func(t *testing.T) {
		kvs := []*store.KVPair{
			{Value: []byte(`{"subscriptionId":"s1","space":"default","type":"async","eventType":"test","functionId":"f1"}`)},
			{Value: []byte(`{"subscriptionId":"s2","space":"default","type":"async","eventType":"test","functionId":"f2"}`)},
		}
		subscriptionsDB := mock.NewMockStore(ctrl)
		subscriptionsDB.EXPECT().List("default/", &store.ReadOptions{Consistent: true}).Return(kvs, nil)
		subs := &Service{SubscriptionStore: subscriptionsDB, Log: zap.NewNop()}

		list, _ := subs.GetSubscriptions("default")

		assert.Equal(t, subscription.Subscriptions{
			{
				ID:         subscription.ID("s1"),
				Space:      "default",
				Type:       subscription.TypeAsync,
				EventType:  "test",
				FunctionID: function.ID("f1")},
			{
				ID:         subscription.ID("s2"),
				Space:      "default",
				Type:       subscription.TypeAsync,
				EventType:  "test",
				FunctionID: function.ID("f2")},
		}, list)
	})

	t.Run("KV List error", func(t *testing.T) {
		subscriptionsDB := mock.NewMockStore(ctrl)
		subscriptionsDB.EXPECT().List("default/", gomock.Any()).Return(nil, errors.New("KV error"))
		subs := &Service{SubscriptionStore: subscriptionsDB, Log: zap.NewNop()}

		_, err := subs.GetSubscriptions("default")

		assert.EqualError(t, err, "KV error")
	})
}

func TestGetSubscription(t *testing.T) {
	ctrl := gomock.NewController(t)
	defer ctrl.Finish()

	t.Run("subscription returned", func(t *testing.T) {
		kv := &store.KVPair{Value: []byte(`{"subscriptionId":"testid","type":"async","eventType":"test","functionId":"f1"}`)}
		subscriptionsDB := mock.NewMockStore(ctrl)
		subscriptionsDB.EXPECT().Get("default/testid", gomock.Any()).Return(kv, nil)
		subs := &Service{SubscriptionStore: subscriptionsDB, Log: zap.NewNop()}

		sub, _ := subs.GetSubscription("default", subscription.ID("testid"))

		assert.Equal(t, subscription.ID("testid"), sub.ID)
		assert.Equal(t, subscription.TypeAsync, sub.Type)
<<<<<<< HEAD
		assert.Equal(t, event.TypeName("test"), sub.EventType)
=======
		assert.Equal(t, event.Type("test"), sub.EventType)
>>>>>>> e4360c66
		assert.Equal(t, function.ID("f1"), sub.FunctionID)
	})

	t.Run("not found", func(t *testing.T) {
		subscriptionsDB := mock.NewMockStore(ctrl)
		subscriptionsDB.EXPECT().Get("default/testid", gomock.Any()).Return(nil, errors.New("Key not found in store"))
		subs := &Service{SubscriptionStore: subscriptionsDB, Log: zap.NewNop()}

		_, err := subs.GetSubscription("default", subscription.ID("testid"))

		assert.Equal(t, err, &subscription.ErrSubscriptionNotFound{ID: "testid"})
	})

	t.Run("KV Get error", func(t *testing.T) {
		subscriptionsDB := mock.NewMockStore(ctrl)
		subscriptionsDB.EXPECT().Get("default/testid", gomock.Any()).Return(nil, errors.New("KV error"))
		subs := &Service{SubscriptionStore: subscriptionsDB, Log: zap.NewNop()}

		_, err := subs.GetSubscription("default", subscription.ID("testid"))

		assert.EqualError(t, err, "KV error")
	})
}

func TestIsPathInConflict(t *testing.T) {
	assert.False(t, isPathInConflict("/foo", "/foo"))
	assert.False(t, isPathInConflict("/foo", "/bar/baz"))

	assert.True(t, isPathInConflict("/foo", "/:bar"))
	assert.True(t, isPathInConflict("/:foo", "/bar"))
	assert.True(t, isPathInConflict("/:foo", "/:bar"))
	assert.True(t, isPathInConflict("/:foo/:bar", "/baz"))
	assert.True(t, isPathInConflict("/a/b/c/d", "/:b"))
	assert.False(t, isPathInConflict("/:a", "/:a/b"))
	assert.True(t, isPathInConflict("/foo/:bar", "/foo/bar/baz"))
	assert.True(t, isPathInConflict("/:foo/bar/baz", "/foo/:bar"))

	assert.True(t, isPathInConflict("/*foo", "/*bar"))
	assert.True(t, isPathInConflict("/*foo", "/bar"))
	assert.True(t, isPathInConflict("/*foo", "/:bar"))
	assert.True(t, isPathInConflict("/:foo", "/*bar"))
}<|MERGE_RESOLUTION|>--- conflicted
+++ resolved
@@ -71,8 +71,6 @@
 				"\nKey: 'Subscription.FunctionID' Error:Field validation for 'FunctionID' failed on the 'required' tag"})
 	})
 
-<<<<<<< HEAD
-=======
 	t.Run("validation error: CORS settings for async subscription", func(t *testing.T) {
 		subs := &Service{Log: zap.NewNop()}
 
@@ -92,7 +90,6 @@
 		assert.Equal(t, err, &subscription.ErrSubscriptionValidation{Message: "CORS can be configured only for sync subscriptions."})
 	})
 
->>>>>>> e4360c66
 	t.Run("subscription already exists", func(t *testing.T) {
 		subscriptionsDB := mock.NewMockStore(ctrl)
 		subscriptionsDB.EXPECT().Get(gomock.Any(), gomock.Any()).Return(&store.KVPair{Value: []byte(`{"subscriptionId":""}`)}, nil)
@@ -374,11 +371,7 @@
 
 		assert.Equal(t, subscription.ID("testid"), sub.ID)
 		assert.Equal(t, subscription.TypeAsync, sub.Type)
-<<<<<<< HEAD
 		assert.Equal(t, event.TypeName("test"), sub.EventType)
-=======
-		assert.Equal(t, event.Type("test"), sub.EventType)
->>>>>>> e4360c66
 		assert.Equal(t, function.ID("f1"), sub.FunctionID)
 	})
 
