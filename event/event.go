package event

import (
	"encoding/json"
	"errors"
	"io/ioutil"
	"mime"
	"net/http"
	"strings"
	"time"
	"unicode"

	"go.uber.org/zap/zapcore"

	"github.com/satori/go.uuid"
	ihttp "github.com/serverless/event-gateway/internal/http"
	"github.com/serverless/event-gateway/internal/zap"
	"gopkg.in/go-playground/validator.v9"
)

// Type uniquely identifies an event type.
type Type string

const (
<<<<<<< HEAD
	// TypeInvoke is a special type of event for sync function invocation.
	TypeInvoke = Type("invoke")
	// TypeHTTPRequest is a special type of event http requests that are not CloudEvents.
	TypeHTTPRequest = Type("http.request")
)
=======
	// TypeHTTP is a special type of event for sync http subscriptions.
	TypeHTTP = Type("http")
>>>>>>> d7104076

	// TransformationVersion is indicative of the revision of how Event Gateway transforms a request into CloudEvents format.
	TransformationVersion = "0.1"

	// CloudEventsVersion currently supported by Event Gateway
	CloudEventsVersion = "0.1"
)

// Event is a default event structure. All data that passes through the Event Gateway
// is formatted to a format defined CloudEvents v0.1 spec.
type Event struct {
	EventType          Type                   `json:"eventType" validate:"required"`
	EventTypeVersion   string                 `json:"eventTypeVersion,omitempty"`
	CloudEventsVersion string                 `json:"cloudEventsVersion" validate:"required"`
	Source             string                 `json:"source" validate:"uri,required"`
	EventID            string                 `json:"eventID" validate:"required"`
	EventTime          time.Time              `json:"eventTime,omitempty"`
	SchemaURL          string                 `json:"schemaURL,omitempty"`
	Extensions         zap.MapStringInterface `json:"extensions,omitempty"`
	ContentType        string                 `json:"contentType,omitempty"`
	Data               interface{}            `json:"data"`
}

// New return new instance of Event.
func New(eventType Type, mimeType string, payload interface{}) *Event {
	event := &Event{
		EventType:          eventType,
		CloudEventsVersion: CloudEventsVersion,
		Source:             "https://serverless.com/event-gateway/#transformationVersion=" + TransformationVersion,
		EventID:            uuid.NewV4().String(),
		EventTime:          time.Now(),
		ContentType:        mimeType,
		Data:               payload,
		Extensions: map[string]interface{}{
			"eventgateway": map[string]interface{}{
				"transformed":            true,
				"transformation-version": TransformationVersion,
			},
		},
	}

<<<<<<< HEAD
	// it's a custom event, possibly CloudEvent
	if eventType != TypeHTTPRequest && eventType != TypeInvoke {
		cloudEvent, err := parseAsCloudEvent(eventType, mime, payload)
		if err == nil {
			event = cloudEvent
		} else {
			event.Extensions = zap.MapStringInterface{
				"eventgateway": map[string]interface{}{
					"transformed":            true,
					"transformation-version": TransformationVersion,
				},
			}
=======
	event.enhanceEventData()
	return event
}

// FromRequest takes an HTTP request and returns an Event along with path. Most of the implementation
// is based on https://github.com/cloudevents/spec/blob/master/http-transport-binding.md.
// This function also supports legacy mode where event type is sent in Event header.
func FromRequest(r *http.Request) (*Event, error) {
	contentType := r.Header.Get("Content-Type")
	mimeType, _, err := mime.ParseMediaType(contentType)
	if err != nil {
		if err.Error() != "mime: no media type" {
			return nil, err
		}
		mimeType = "application/octet-stream"
	}
	// Read request body
	body := []byte{}
	if r.Body != nil {
		body, err = ioutil.ReadAll(r.Body)
		if err != nil {
			return nil, err
>>>>>>> d7104076
		}
	}

	var event *Event
	if mimeType == mimeCloudEventsJSON { // CloudEvents Structured Content Mode
		return parseAsCloudEvent(mimeType, body)
	} else if isCloudEventsBinaryContentMode(r.Header) { // CloudEvents Binary Content Mode
		return parseAsCloudEventBinary(r.Header, body)
	} else if isLegacyMode(r.Header) {
		if mimeType == mimeJSON { // CloudEvent in Legacy Mode
			event, err = parseAsCloudEvent(mimeType, body)
			if err != nil {
				return New(Type(r.Header.Get("event")), mimeType, body), nil
			}
			return event, err
		}

		return New(Type(r.Header.Get("event")), mimeType, body), nil
	}

	return New(TypeHTTP, mimeCloudEventsJSON, NewHTTPRequestData(r, body)), nil
}

// Validate Event struct
func (e *Event) Validate() error {
	validate := validator.New()
	err := validate.Struct(e)
	if err != nil {
		return &ErrParsingCloudEvent{err.Error()}
	}
	return nil
}

// IsSystem indicates if the event is a system event.
func (e *Event) IsSystem() bool {
	return strings.HasPrefix(string(e.EventType), "gateway.")
}

// MarshalLogObject is a part of zapcore.ObjectMarshaler interface
func (e Event) MarshalLogObject(enc zapcore.ObjectEncoder) error {
	enc.AddString("eventType", string(e.EventType))
	if e.EventTypeVersion != "" {
		enc.AddString("eventTypeVersion", e.EventTypeVersion)
	}
	enc.AddString("cloudEventsVersion", e.CloudEventsVersion)
	enc.AddString("source", e.Source)
	enc.AddString("eventID", e.EventID)
	enc.AddString("eventTime", e.EventTime.String())
	if e.SchemaURL != "" {
		enc.AddString("schemaURL", e.SchemaURL)
	}
	if e.ContentType != "" {
		enc.AddString("contentType", e.ContentType)
	}
	if e.Extensions != nil {
		e.Extensions.MarshalLogObject(enc)
	}

	payload, _ := json.Marshal(e.Data)
	enc.AddString("data", string(payload))

	return nil
}

func isLegacyMode(headers http.Header) bool {
	if headers.Get("Event") != "" {
		return true
	}

	return false
}

func isCloudEventsBinaryContentMode(headers http.Header) bool {
	if headers.Get("CE-EventType") != "" &&
		headers.Get("CE-CloudEventsVersion") != "" &&
		headers.Get("CE-Source") != "" &&
		headers.Get("CE-EventID") != "" {
		return true
	}

	return false
}

func parseAsCloudEventBinary(headers http.Header, payload interface{}) (*Event, error) {
	event := &Event{
		EventType:          Type(headers.Get("CE-EventType")),
		EventTypeVersion:   headers.Get("CE-EventTypeVersion"),
		CloudEventsVersion: headers.Get("CE-CloudEventsVersion"),
		Source:             headers.Get("CE-Source"),
		EventID:            headers.Get("CE-EventID"),
		ContentType:        headers.Get("Content-Type"),
		Data:               payload,
	}

	err := event.Validate()
	if err != nil {
		return nil, err
	}

	if val, err := time.Parse(time.RFC3339, headers.Get("CE-EventTime")); err == nil {
		event.EventTime = val
	}

	if val := headers.Get("CE-SchemaURL"); len(val) > 0 {
		event.SchemaURL = val
	}

	event.Extensions = map[string]interface{}{}
	for key, val := range ihttp.FlattenHeader(headers) {
		if strings.HasPrefix(key, "Ce-X-") {
			key = strings.TrimLeft(key, "Ce-X-")
			// Make first character lowercase
			runes := []rune(key)
			runes[0] = unicode.ToLower(runes[0])
			event.Extensions[string(runes)] = val
		}
	}

	event.enhanceEventData()
	return event, nil
}

func parseAsCloudEvent(mime string, payload interface{}) (*Event, error) {
	body, ok := payload.([]byte)
	if ok {
		event := &Event{}
		err := json.Unmarshal(body, event)
		if err != nil {
			return nil, err
		}

		err = event.Validate()
		if err != nil {
			return nil, err
		}

		event.enhanceEventData()
		return event, nil
	}

	return nil, errors.New("couldn't cast to []byte")
}

<<<<<<< HEAD
func isJSONContent(mime string) bool {
	return (mime == mimeJSON || strings.HasSuffix(mime, "+json"))
=======
const (
	mimeJSON            = "application/json"
	mimeFormMultipart   = "multipart/form-data"
	mimeFormURLEncoded  = "application/x-www-form-urlencoded"
	mimeCloudEventsJSON = "application/cloudevents+json"
)

// Because event.Data is []byte, it will be base64 encoded by default when being sent to remote function,
// which is why we change the event.Data type to "string" for forms or to map[string]interface{} for JSON
// so that, it is left intact.
func (e *Event) enhanceEventData() {
	contentType := e.ContentType
	if eventBody, ok := e.Data.([]byte); ok && len(eventBody) > 0 {
		switch {
		case contentType == mimeJSON || strings.HasSuffix(contentType, "+json"):
			json.Unmarshal(eventBody, &e.Data)
		case strings.HasPrefix(contentType, mimeFormMultipart), contentType == mimeFormURLEncoded:
			e.Data = string(eventBody)
		}
	}
>>>>>>> d7104076
}<|MERGE_RESOLUTION|>--- conflicted
+++ resolved
@@ -22,16 +22,8 @@
 type Type string
 
 const (
-<<<<<<< HEAD
-	// TypeInvoke is a special type of event for sync function invocation.
-	TypeInvoke = Type("invoke")
-	// TypeHTTPRequest is a special type of event http requests that are not CloudEvents.
+	// TypeHTTPRequest is a special type of event for sync http subscriptions.
 	TypeHTTPRequest = Type("http.request")
-)
-=======
-	// TypeHTTP is a special type of event for sync http subscriptions.
-	TypeHTTP = Type("http")
->>>>>>> d7104076
 
 	// TransformationVersion is indicative of the revision of how Event Gateway transforms a request into CloudEvents format.
 	TransformationVersion = "0.1"
@@ -73,20 +65,6 @@
 		},
 	}
 
-<<<<<<< HEAD
-	// it's a custom event, possibly CloudEvent
-	if eventType != TypeHTTPRequest && eventType != TypeInvoke {
-		cloudEvent, err := parseAsCloudEvent(eventType, mime, payload)
-		if err == nil {
-			event = cloudEvent
-		} else {
-			event.Extensions = zap.MapStringInterface{
-				"eventgateway": map[string]interface{}{
-					"transformed":            true,
-					"transformation-version": TransformationVersion,
-				},
-			}
-=======
 	event.enhanceEventData()
 	return event
 }
@@ -109,7 +87,6 @@
 		body, err = ioutil.ReadAll(r.Body)
 		if err != nil {
 			return nil, err
->>>>>>> d7104076
 		}
 	}
 
@@ -130,7 +107,7 @@
 		return New(Type(r.Header.Get("event")), mimeType, body), nil
 	}
 
-	return New(TypeHTTP, mimeCloudEventsJSON, NewHTTPRequestData(r, body)), nil
+	return New(TypeHTTPRequest, mimeCloudEventsJSON, NewHTTPRequestData(r, body)), nil
 }
 
 // Validate Event struct
@@ -253,10 +230,6 @@
 	return nil, errors.New("couldn't cast to []byte")
 }
 
-<<<<<<< HEAD
-func isJSONContent(mime string) bool {
-	return (mime == mimeJSON || strings.HasSuffix(mime, "+json"))
-=======
 const (
 	mimeJSON            = "application/json"
 	mimeFormMultipart   = "multipart/form-data"
@@ -277,5 +250,4 @@
 			e.Data = string(eventBody)
 		}
 	}
->>>>>>> d7104076
 }