--- conflicted
+++ resolved
@@ -18,33 +18,18 @@
 	"gopkg.in/go-playground/validator.v9"
 )
 
-<<<<<<< HEAD
-// TransformationVersion is indicative of the revision of how Event Gateway transforms a request
-// into CloudEvents format.
 const (
-=======
-// Type uniquely identifies an event type.
-type Type string
-
-const (
-	// TypeHTTPRequest is a special type of event for sync http subscriptions.
-	TypeHTTPRequest = Type("http.request")
-
 	// TransformationVersion is indicative of the revision of how Event Gateway transforms a request into CloudEvents format.
->>>>>>> e4360c66
 	TransformationVersion = "0.1"
 
-<<<<<<< HEAD
-=======
 	// CloudEventsVersion currently supported by Event Gateway
 	CloudEventsVersion = "0.1"
 )
 
->>>>>>> e4360c66
 // Event is a default event structure. All data that passes through the Event Gateway
 // is formatted to a format defined CloudEvents v0.1 spec.
 type Event struct {
-	EventTypeName      TypeName               `json:"eventType" validate:"required"`
+	EventType          TypeName               `json:"eventType" validate:"required"`
 	EventTypeVersion   string                 `json:"eventTypeVersion,omitempty"`
 	CloudEventsVersion string                 `json:"cloudEventsVersion" validate:"required"`
 	Source             string                 `json:"source" validate:"uri,required"`
@@ -57,17 +42,10 @@
 }
 
 // New return new instance of Event.
-<<<<<<< HEAD
-func New(eventType TypeName, mime string, payload interface{}) *Event {
-	event := &Event{
-		EventTypeName:      eventType,
-		CloudEventsVersion: "0.1",
-=======
-func New(eventType Type, mimeType string, payload interface{}) *Event {
+func New(eventType TypeName, mimeType string, payload interface{}) *Event {
 	event := &Event{
 		EventType:          eventType,
 		CloudEventsVersion: CloudEventsVersion,
->>>>>>> e4360c66
 		Source:             "https://serverless.com/event-gateway/#transformationVersion=" + TransformationVersion,
 		EventID:            uuid.NewV4().String(),
 		EventTime:          time.Now(),
@@ -81,20 +59,6 @@
 		},
 	}
 
-<<<<<<< HEAD
-	// it's a custom event, possibly CloudEvent
-	if eventType != TypeHTTPRequest && eventType != TypeInvoke {
-		cloudEvent, err := parseAsCloudEvent(eventType, mime, payload)
-		if err == nil {
-			event = cloudEvent
-		} else {
-			event.Extensions = zap.MapStringInterface{
-				"eventgateway": map[string]interface{}{
-					"transformed":            true,
-					"transformation-version": TransformationVersion,
-				},
-			}
-=======
 	event.enhanceEventData()
 	return event
 }
@@ -117,7 +81,6 @@
 		body, err = ioutil.ReadAll(r.Body)
 		if err != nil {
 			return nil, err
->>>>>>> e4360c66
 		}
 	}
 
@@ -130,12 +93,12 @@
 		if mimeType == mimeJSON { // CloudEvent in Legacy Mode
 			event, err = parseAsCloudEvent(mimeType, body)
 			if err != nil {
-				return New(Type(r.Header.Get("event")), mimeType, body), nil
+				return New(TypeName(r.Header.Get("event")), mimeType, body), nil
 			}
 			return event, err
 		}
 
-		return New(Type(r.Header.Get("event")), mimeType, body), nil
+		return New(TypeName(r.Header.Get("event")), mimeType, body), nil
 	}
 
 	return New(TypeHTTPRequest, mimeCloudEventsJSON, NewHTTPRequestData(r, body)), nil
@@ -158,7 +121,7 @@
 
 // MarshalLogObject is a part of zapcore.ObjectMarshaler interface
 func (e Event) MarshalLogObject(enc zapcore.ObjectEncoder) error {
-	enc.AddString("eventType", string(e.EventTypeName))
+	enc.AddString("eventType", string(e.EventType))
 	if e.EventTypeVersion != "" {
 		enc.AddString("eventTypeVersion", e.EventTypeVersion)
 	}
@@ -182,22 +145,6 @@
 	return nil
 }
 
-<<<<<<< HEAD
-// IsSystem indicates if the event is a system event.
-func (e Event) IsSystem() bool {
-	return strings.HasPrefix(string(e.EventTypeName), "gateway.")
-}
-
-const (
-	mimeJSON           = "application/json"
-	mimeFormMultipart  = "multipart/form-data"
-	mimeFormURLEncoded = "application/x-www-form-urlencoded"
-)
-
-func parseAsCloudEvent(eventType TypeName, mime string, payload interface{}) (*Event, error) {
-	if !isJSONContent(mime) {
-		return nil, errors.New("content type is not json")
-=======
 func isLegacyMode(headers http.Header) bool {
 	if headers.Get("Event") != "" {
 		return true
@@ -219,7 +166,7 @@
 
 func parseAsCloudEventBinary(headers http.Header, payload interface{}) (*Event, error) {
 	event := &Event{
-		EventType:          Type(headers.Get("CE-EventType")),
+		EventType:          TypeName(headers.Get("CE-EventType")),
 		EventTypeVersion:   headers.Get("CE-EventTypeVersion"),
 		CloudEventsVersion: headers.Get("CE-CloudEventsVersion"),
 		Source:             headers.Get("CE-Source"),
@@ -250,7 +197,6 @@
 			runes[0] = unicode.ToLower(runes[0])
 			event.Extensions[string(runes)] = val
 		}
->>>>>>> e4360c66
 	}
 
 	event.enhanceEventData()
@@ -271,25 +217,13 @@
 			return nil, err
 		}
 
-<<<<<<< HEAD
-		if eventType != customEvent.EventTypeName {
-			return nil, errors.New("wrong event type")
-		}
-
-		return customEvent, nil
-=======
 		event.enhanceEventData()
 		return event, nil
->>>>>>> e4360c66
 	}
 
 	return nil, errors.New("couldn't cast to []byte")
 }
 
-<<<<<<< HEAD
-func isJSONContent(mime string) bool {
-	return (mime == mimeJSON || strings.HasSuffix(mime, "+json"))
-=======
 const (
 	mimeJSON            = "application/json"
 	mimeFormMultipart   = "multipart/form-data"
@@ -310,5 +244,4 @@
 			e.Data = string(eventBody)
 		}
 	}
->>>>>>> e4360c66
 }